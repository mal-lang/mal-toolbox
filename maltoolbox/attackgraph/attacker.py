"""
MAL-Toolbox Attack Graph Attacker Class
"""

from __future__ import annotations
from dataclasses import dataclass
import logging

<<<<<<< HEAD
from typing import TYPE_CHECKING
if TYPE_CHECKING:
    from .attackgraph import AttackGraphNode
=======
from dataclasses import dataclass, field
>>>>>>> ea8c80c7

logger = logging.getLogger(__name__)

@dataclass
class Attacker:
<<<<<<< HEAD
    id: int
    entry_points: list[AttackGraphNode]
    reached_attack_steps: list[AttackGraphNode]

    def to_dict(self) -> dict:
        """Convert the Attacker to a dict"""
        return {
            "id": self.id,
            "entry_points": [entry_point.id for entry_point in
                self.entry_points],
            "reached_attack_steps": [attack_step.id for attack_step in
                self.reached_attack_steps]
        }

    def __repr__(self) -> str:
=======
    name: str
    entry_points: list[node.AttackGraphNode] = field(default_factory=list)
    reached_attack_steps: list[node.AttackGraphNode] = \
        field(default_factory=list)
    id: int = None

    def to_dict(self):
        attacker_dict = {
            'id': self.id,
            'name': self.name,
            'entry_points': {},
            'reached_attack_steps': {}
        }

        for entry_point in self.entry_points:
            attacker_dict['entry_points'][entry_point.id] = \
                entry_point.full_name
        for attack_step in self.reached_attack_steps:
            attacker_dict['reached_attack_steps'][attack_step.id] = \
                attack_step.full_name

        return attacker_dict

    def __repr__(self):
>>>>>>> ea8c80c7
        return str(self.to_dict())

    def compromise(self, node: AttackGraphNode) -> None:
        """
        Have the attacke compromise the node given as a parameter.

        Arguments:
        node    - the node that the attacker will compromise
        """

        logger.debug(
            'Attacker "%s" is compromising node "%s".', self.id, node.id
        )
        if node.is_compromised_by(self):
            logger.info(
                'Attacker "%s" already compromised node "%s". Do nothing.',
                self.id, node.id
            )
            return

        node.compromised_by.append(self)
        self.reached_attack_steps.append(node)

    def undo_compromise(self, node: AttackGraphNode) -> None:
        """
        Remove the attacker from the list of attackers that have compromised
        the node given as a parameter.

        Arguments:
        node    - the node that we wish to remove this attacker from.
        """

        logger.debug(
            'Removing attacker "%s" from compromised_by list of node "%s".',
            self.id, node.id
        )
        if not node.is_compromised_by(self):
            logger.info(
                'Attacker "%s" had not compromised node "%s". Do nothing.',
                self.id, node.id
            )
            return

        node.compromised_by.remove(self)
        self.reached_attack_steps.remove(node)<|MERGE_RESOLUTION|>--- conflicted
+++ resolved
@@ -3,45 +3,24 @@
 """
 
 from __future__ import annotations
-from dataclasses import dataclass
+from dataclasses import dataclass, field
 import logging
 
-<<<<<<< HEAD
 from typing import TYPE_CHECKING
 if TYPE_CHECKING:
     from .attackgraph import AttackGraphNode
-=======
-from dataclasses import dataclass, field
->>>>>>> ea8c80c7
 
 logger = logging.getLogger(__name__)
 
 @dataclass
 class Attacker:
-<<<<<<< HEAD
-    id: int
-    entry_points: list[AttackGraphNode]
-    reached_attack_steps: list[AttackGraphNode]
-
-    def to_dict(self) -> dict:
-        """Convert the Attacker to a dict"""
-        return {
-            "id": self.id,
-            "entry_points": [entry_point.id for entry_point in
-                self.entry_points],
-            "reached_attack_steps": [attack_step.id for attack_step in
-                self.reached_attack_steps]
-        }
-
-    def __repr__(self) -> str:
-=======
     name: str
     entry_points: list[node.AttackGraphNode] = field(default_factory=list)
     reached_attack_steps: list[node.AttackGraphNode] = \
         field(default_factory=list)
     id: int = None
 
-    def to_dict(self):
+    def to_dict(self) -> dict:
         attacker_dict = {
             'id': self.id,
             'name': self.name,
@@ -58,8 +37,7 @@
 
         return attacker_dict
 
-    def __repr__(self):
->>>>>>> ea8c80c7
+    def __repr__(self) -> str:
         return str(self.to_dict())
 
     def compromise(self, node: AttackGraphNode) -> None:
@@ -71,12 +49,18 @@
         """
 
         logger.debug(
-            'Attacker "%s" is compromising node "%s".', self.id, node.id
+            'Attacker "%s(%d)" is compromising node "%s".',
+            self.name,
+            self.id,
+            node.full_name
         )
         if node.is_compromised_by(self):
             logger.info(
-                'Attacker "%s" already compromised node "%s". Do nothing.',
-                self.id, node.id
+                'Attacker "%s(%d)" already compromised node "%s". '
+                'Do nothing.',
+                self.name,
+                self.id,
+                node.full_name
             )
             return
 
@@ -93,13 +77,18 @@
         """
 
         logger.debug(
-            'Removing attacker "%s" from compromised_by list of node "%s".',
-            self.id, node.id
+            'Removing attacker "%s(%d)" from compromised_by '
+            'list of node "%s".',
+            self.name,
+            self.id,
+            node.full_name
         )
         if not node.is_compromised_by(self):
             logger.info(
-                'Attacker "%s" had not compromised node "%s". Do nothing.',
-                self.id, node.id
+                'Attacker "%s(%d)" had not compromised node "%s". Do nothing.',
+                self.name,
+                self.id,
+                node.full_name
             )
             return
 
