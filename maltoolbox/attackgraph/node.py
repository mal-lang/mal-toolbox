--- conflicted
+++ resolved
@@ -10,11 +10,7 @@
 
 @dataclass
 class AttackGraphNode:
-<<<<<<< HEAD
     """Node part of AttackGraph"""
-    id: str
-=======
->>>>>>> ea8c80c7
     type: str
     name: str
     ttc: dict = None
@@ -26,15 +22,9 @@
     existence_status: Optional[bool] = None
     is_viable: bool = True
     is_necessary: bool = True
-<<<<<<< HEAD
     compromised_by: list[Attacker] = field(default_factory=list)
     mitre_info: Optional[str] = None
     tags: list[str] = field(default_factory=lambda: [])
-=======
-    compromised_by: list['Attacker'] = field(default_factory=list)
-    tags: list[str] = field(default_factory=list)
-    mitre_info: Optional[str] = None
->>>>>>> ea8c80c7
     attributes: Optional[dict] = None
 
     # Optional extra metadata for AttackGraphNode
