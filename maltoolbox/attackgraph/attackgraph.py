--- conflicted
+++ resolved
@@ -248,52 +248,27 @@
         for node_dict in serialized_attack_steps:
             _ag_node = attack_graph.get_node_by_id(node_dict['id'])
             if not isinstance(_ag_node, AttackGraphNode):
-<<<<<<< HEAD
-                logger.error(
-                    'Failed to find node with id %s when'
-                    'loading from attack graph from dict',
-                    node_dict["id"]
-                )
-=======
                 msg = ('Failed to find node with id %s when loading'
                        ' attack graph from dict')
                 logger.error(msg, node_dict["id"])
                 raise LookupError(msg % node_dict["id"])
->>>>>>> 4e869c2b
             else:
                 for child_id in node_dict['children']:
                     child = attack_graph.get_node_by_id(child_id)
                     if child is None:
-<<<<<<< HEAD
-                        logger.error(
-                            'Failed to find child node with id %s when'
-                            'loading from attack graph from dict', child_id
-                        )
-                        return None
-=======
                         msg = ('Failed to find child node with id %s'
                                ' when loading from attack graph from dict')
                         logger.error(msg, child_id)
                         raise LookupError(msg % child_id)
->>>>>>> 4e869c2b
                     _ag_node.children.append(child)
 
                 for parent_id in node_dict['parents']:
                     parent = attack_graph.get_node_by_id(parent_id)
                     if parent is None:
-<<<<<<< HEAD
-                        logger.error(
-                            'Failed to find parent node with id %s '
-                            'when loading from attack graph from dict',
-                            parent_id
-                        )
-                        return None
-=======
                         msg = ('Failed to find parent node with id %s '
                                'when loading from attack graph from dict')
                         logger.error(msg, parent_id)
                         raise LookupError(msg % parent_id)
->>>>>>> 4e869c2b
                     _ag_node.parents.append(parent)
 
                 # Also recreate asset links if model is available.
@@ -301,19 +276,10 @@
                     asset = model.get_asset_by_name(
                         node_dict['asset'])
                     if asset is None:
-<<<<<<< HEAD
-                        logger.error(
-                            'Failed to find asset with id %s'
-                            'when loading from attack graph dict',
-                            node_dict["asset"]
-                        )
-                        return None
-=======
                         msg = ('Failed to find asset with id %s'
                                'when loading from attack graph dict')
                         logger.error(msg, node_dict["asset"])
                         raise LookupError(msg % node_dict["asset"])
->>>>>>> 4e869c2b
                     _ag_node.asset = asset
                     if hasattr(asset, 'attack_step_nodes'):
                         attack_step_nodes = list(asset.attack_step_nodes)
