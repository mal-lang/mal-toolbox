"""
MAL-Toolbox Attack Graph Module
"""
from __future__ import annotations
import logging
import json

from typing import TYPE_CHECKING

from .node import AttackGraphNode
from .attacker import Attacker
from ..exceptions import AttackGraphStepExpressionError
from ..language import specification
from ..model import Model
from ..exceptions import AttackGraphException
from ..file_utils import (
    load_dict_from_json_file,
    load_dict_from_yaml_file,
    save_dict_to_file
)

if TYPE_CHECKING:
    from typing import Any, Optional
    from ..language import LanguageGraph

logger = logging.getLogger(__name__)

# TODO see if (part of) this can be incorporated into the LanguageGraph, so that
# the LanguageGraph's _lang_spec private property does not need to be accessed
def _process_step_expression(
        lang_graph: LanguageGraph,
        model: Model,
        target_assets: list[Any],
        step_expression: dict[str, Any]
    ) -> tuple[list, Optional[str]]:
    """
    Recursively process an attack step expression.

    Arguments:
    lang            - a dictionary representing the MAL language specification
    model           - a maltoolbox.model.Model instance from which the attack
                      graph was generated
    target_assets   - the list of assets that this step expression should apply
                      to. Initially it will contain the asset to which the
                      attack step belongs
    step_expression - a dictionary containing the step expression

    Return:
    A tuple pair containing a list of all of the target assets and the name of
    the attack step.
    """

    if logger.isEnabledFor(logging.DEBUG):
        # Avoid running json.dumps when not in debug
        logger.debug(
            'Processing Step Expression:\n%s',
            json.dumps(step_expression, indent = 2)
        )

    match (step_expression['type']):
        case 'attackStep':
            # The attack step expression just adds the name of the attack
            # step. All other step expressions only modify the target assets.
            return (target_assets, step_expression['name'])

        case 'union' | 'intersection' | 'difference':
            # The set operators are used to combine the left hand and right
            # hand targets accordingly.
            lh_targets, lh_attack_steps = _process_step_expression(
                lang_graph, model, target_assets, step_expression['lhs'])
            rh_targets, rh_attack_steps = _process_step_expression(
                lang_graph, model, target_assets, step_expression['rhs'])

            new_target_assets = []
            match (step_expression['type']):
                case 'union':
                    new_target_assets = lh_targets
                    for ag_node in rh_targets:
                        if next((lnode for lnode in new_target_assets \
                            if lnode.id != ag_node.id), None):
                            new_target_assets.append(ag_node)

                case 'intersection':
                    for ag_node in rh_targets:
                        if next((lnode for lnode in lh_targets \
                            if lnode.id == ag_node.id), None):
                            new_target_assets.append(ag_node)

                case 'difference':
                    new_target_assets = lh_targets
                    for ag_node in lh_targets:
                        if next((rnode for rnode in rh_targets \
                            if rnode.id != ag_node.id), None):
                            new_target_assets.remove(ag_node)

            return (new_target_assets, None)

        case 'variable':
            # Fetch the step expression associated with the variable from
            # the language specification and resolve that.
            for target_asset in target_assets:
                if (hasattr(target_asset, 'type')):
                    # TODO how can this info be accessed in the lang_graph
                    # directly without going through the private method?
                    variable_step_expr = lang_graph._get_variable_for_asset_type_by_name(
                        target_asset.type, step_expression['name'])
                    return _process_step_expression(
                        lang_graph, model, target_assets, variable_step_expr)

                else:
                    logger.error(
                        'Requested variable from non-asset target node:'
                        '%s which cannot be resolved.', target_asset
                    )
            return ([], None)

        case 'field':
            # Change the target assets from the current ones to the associated
            # assets given the specified field name.
            new_target_assets = []
            for target_asset in target_assets:
                new_target_assets.extend(model.\
                    get_associated_assets_by_field_name(target_asset,
                        step_expression['name']))
            return (new_target_assets, None)

        case 'transitive':
            # The transitive expression is very similar to the field
            # expression, but it proceeds recursively until no target is
            # found and it and it sets the new targets to the entire list
            # of assets identified during the entire transitive recursion.
            new_target_assets = []
            for target_asset in target_assets:
                new_target_assets.extend(model.\
                    get_associated_assets_by_field_name(target_asset,
                        step_expression['stepExpression']['name']))
            if new_target_assets:
                (additional_assets, _) = _process_step_expression(
                    lang_graph, model, new_target_assets, step_expression)
                new_target_assets.extend(additional_assets)
                return (new_target_assets, None)
            else:
                return ([], None)

        case 'subType':
            new_target_assets = []
            for target_asset in target_assets:
                (assets, _) = _process_step_expression(
                    lang_graph, model, target_assets,
                    step_expression['stepExpression'])
                new_target_assets.extend(assets)

            selected_new_target_assets = [asset for asset in \
                new_target_assets if specification.extends_asset(
                    lang_graph._lang_spec,
                    asset.type,
                    step_expression['subType'])]
            return (selected_new_target_assets, None)

        case 'collect':
            # Apply the right hand step expression to left hand step
            # expression target assets.
            lh_targets, _ = _process_step_expression(
                lang_graph, model, target_assets, step_expression['lhs'])
            return _process_step_expression(lang_graph, model, lh_targets,
                step_expression['rhs'])


        case _:
            logger.error(
                'Unknown attack step type: %s', step_expression["type"]
            )
            return ([], None)

class AttackGraph():
    """Graph representation of attack steps"""
    def __init__(self, lang_graph = None, model: Optional[Model] = None):
<<<<<<< HEAD
        self.nodes: list[AttackGraphNode] = []
        self.id_to_node: dict[str, AttackGraphNode] = {}  # optimization
        self.attackers: list[Attacker] = []
=======
        self.nodes = []
        self._id_to_node = {}  # to get nodes by id faster
        self._full_name_to_node = {}  # to get nodes by full name faster
        self.attackers = []
        self._id_to_attacker = {}  # to get attackers by id faster
>>>>>>> ea8c80c7

        self.model = model
        self.lang_graph = lang_graph
        self.next_node_id = 0
        self.next_attacker_id = 0
        if self.model is not None and self.lang_graph is not None:
            self._generate_graph()

    def __repr__(self) -> str:
        return f'AttackGraph({len(self.nodes)} nodes)'

<<<<<<< HEAD
    def _to_dict(self) -> dict:
        """Convert AttackGraph to list"""
        serialized_attack_steps = []
        serialized_attackers = []
=======
    def _to_dict(self):
        """Convert AttackGraph to dict"""
        serialized_attack_steps = {}
        serialized_attackers = {}
>>>>>>> ea8c80c7
        for ag_node in self.nodes:
            serialized_attack_steps[ag_node.full_name] =\
                ag_node.to_dict()
        for attacker in self.attackers:
            serialized_attackers[attacker.name] = attacker.to_dict()
        return {
            'attack_steps': serialized_attack_steps,
            'attackers': serialized_attackers,
        }

    def save_to_file(self, filename: str) -> None:
        """Save to json/yml depending on extension"""
        logger.debug('Save attack graph to file "%s".', filename)
        return save_dict_to_file(filename, self._to_dict())

    @classmethod
    def _from_dict(
            cls,
            serialized_object: dict,
            model: Optional[Model]=None
        ) -> AttackGraph:
        """Create AttackGraph from dict
        Args:
        serialized_object   - AttackGraph in dict format
        model               - Optional Model to add connections to
        """

        attack_graph = AttackGraph()
        serialized_attack_steps = serialized_object['attack_steps']
        serialized_attackers = serialized_object['attackers']

        # Create all of the nodes in the imported attack graph.
        for node_full_name, node_dict in serialized_attack_steps.items():
            ag_node = AttackGraphNode(
                type=node_dict['type'],
                name=node_dict['name'],
                ttc=node_dict['ttc']
            )

            ag_node.defense_status = float(node_dict['defense_status']) if \
                'defense_status' in node_dict else None
            ag_node.existence_status = node_dict['existence_status'] \
                == 'True' if 'existence_status' in node_dict else None
            ag_node.is_viable = node_dict['is_viable'] == 'True' if \
                'is_viable' in node_dict else True
            ag_node.is_necessary = node_dict['is_necessary'] == 'True' if \
                'is_necessary' in node_dict else True
            ag_node.mitre_info = str(node_dict['mitre_info']) if \
                'mitre_info' in node_dict else None
            ag_node.tags = node_dict['tags'] if \
                'tags' in node_dict else []

            attack_graph.add_node(ag_node, node_id = node_dict['id'])

        # Re-establish links between nodes.
        for node_full_name, node_dict in serialized_attack_steps.items():
            _ag_node = attack_graph.get_node_by_id(node_dict['id'])
            if not isinstance(_ag_node, AttackGraphNode):
                msg = ('Failed to find node with id %s when loading'
                       ' attack graph from dict')
                logger.error(msg, node_dict["id"])
                raise LookupError(msg % node_dict["id"])
            else:
                for child_id in node_dict['children']:
                    child = attack_graph.get_node_by_id(int(child_id))
                    if child is None:
                        msg = ('Failed to find child node with id %s'
                               ' when loading from attack graph from dict')
                        logger.error(msg, child_id)
                        raise LookupError(msg % child_id)
                    _ag_node.children.append(child)

                for parent_id in node_dict['parents']:
                    parent = attack_graph.get_node_by_id(int(parent_id))
                    if parent is None:
<<<<<<< HEAD
                        msg = ('Failed to find parent node with id %s '
                               'when loading from attack graph from dict')
                        logger.error(msg, parent_id)
                        raise LookupError(msg % parent_id)
=======
                        logger.error(
                            'Failed to find parent node with id %s'
                            ' when loading from attack graph from dict',
                            parent_id
                        )
                        return None
>>>>>>> ea8c80c7
                    _ag_node.parents.append(parent)

                # Also recreate asset links if model is available.
                if model and 'asset' in node_dict:
                    asset = model.get_asset_by_name(
                        node_dict['asset'])
                    if asset is None:
                        msg = ('Failed to find asset with id %s'
                               'when loading from attack graph dict')
                        logger.error(msg, node_dict["asset"])
                        raise LookupError(msg % node_dict["asset"])
                    _ag_node.asset = asset
                    if hasattr(asset, 'attack_step_nodes'):
                        attack_step_nodes = list(asset.attack_step_nodes)
                        attack_step_nodes.append(_ag_node)
                        asset.attack_step_nodes = attack_step_nodes
                    else:
                        asset.attack_step_nodes = [_ag_node]

        for attacker_name, attacker in serialized_attackers.items():
            ag_attacker = Attacker(
                name = attacker['name'],
                entry_points = [],
                reached_attack_steps = []
            )
<<<<<<< HEAD
            for node_id in attacker.reached_attack_steps:
                node = attack_graph.get_node_by_id(node_id)
                if node:
                    ag_attacker.compromise(node)
                else:
                    msg = ("Could not find node with id %s"
                           "in reached attack steps")
                    logger.error(msg, node_id)
                    raise AttackGraphException(msg % node_id)
            for node_id in attacker.entry_points:
                node = attack_graph.get_node_by_id(node_id)
                if node:
                    ag_attacker.entry_points.append(node)
                else:
                    msg = ("Could not find node with id %s"
                           "in attacker entrypoints")
                    logger.error(msg, node_id)
                    raise AttackGraphException(msg % node_id)
            attack_graph.attackers.append(ag_attacker)
=======
            attack_graph.add_attacker(
                attacker = ag_attacker,
                attacker_id = int(attacker['id']),
                entry_points = attacker['entry_points'].keys(),
                reached_attack_steps = attacker['reached_attack_steps'].keys()
            )
>>>>>>> ea8c80c7

        return attack_graph

    @classmethod
    def load_from_file(
            cls,
            filename: str,
            model: Optional[Model]=None
        ) -> AttackGraph:
        """Create from json or yaml file depending on file extension"""
        if model is not None:
            logger.debug('Load attack graph from file "%s" with '
            'model "%s".', filename, model.name)
        else:
            logger.debug('Load attack graph from file "%s" '
            'without model.', filename)
        serialized_attack_graph = None
        if filename.endswith(('.yml', '.yaml')):
            serialized_attack_graph = load_dict_from_yaml_file(filename)
        elif filename.endswith('.json'):
            serialized_attack_graph = load_dict_from_json_file(filename)
        else:
            raise ValueError('Unknown file extension, expected json/yml/yaml')
        return cls._from_dict(serialized_attack_graph, model=model)

    def get_node_by_id(self, node_id: int) -> Optional[AttackGraphNode]:
        """
        Return the attack node that matches the id provided.

        Arguments:
        node_id     - the id of the attack graph node we are looking for

        Return:
        The attack step node that matches the given id.
        """

<<<<<<< HEAD
        logger.debug('Looking up node with id %s', node_id)
        return self.id_to_node.get(node_id)
=======
        logger.debug(f'Looking up node with id {node_id}')
        return self._id_to_node.get(node_id)

    def get_node_by_full_name(self, full_name: str) -> Optional[AttackGraphNode]:
        """
        Return the attack node that matches the full name provided.

        Arguments:
        full_name   - the full name of the attack graph node we are looking
                      for

        Return:
        The attack step node that matches the given full name.
        """

        logger.debug(f'Looking up node with id {full_name}')
        return self._full_name_to_node.get(full_name)

    def get_attacker_by_id(self, attacker_id: int) -> Optional[Attacker]:
        """
        Return the attacker that matches the id provided.

        Arguments:
        attacker_id     - the id of the attacker we are looking for

        Return:
        The attacker that matches the given id.
        """

        logger.debug(f'Looking up attacker with id {attacker_id}')
        return self._id_to_attacker.get(attacker_id)
>>>>>>> ea8c80c7

    def attach_attackers(self) -> None:
        """
        Create attackers and their entry point nodes and attach them to the
        relevant attack step nodes and to the attackers.
        """

        if not self.model:
            msg = "Can not attach attackers without a model"
            logger.error(msg)
            raise AttackGraphException(msg)

        logger.info(
            'Attach attackers from "%s" model to the graph.', self.model.name
        )

        for attacker_info in self.model.attackers:
<<<<<<< HEAD

            if not attacker_info.id:
                msg = "Can not attach attacker %s without ID"
                logger.error(msg, attacker_info.name)
                raise AttackGraphException(msg, attacker_info.name)

            ag_attacker = Attacker(
                id = attacker_info.id,
=======
            attacker = Attacker(
                name = attacker_info.name,
>>>>>>> ea8c80c7
                entry_points = [],
                reached_attack_steps = []
            )
            self.add_attacker(attacker)

            for (asset, attack_steps) in attacker_info.entry_points:
                for attack_step in attack_steps:
                    full_name = asset.name + ':' + attack_step
                    ag_node = self.get_node_by_full_name(full_name)
                    if not ag_node:
                        logger.warning(
<<<<<<< HEAD
                            'Failed to find entry point %s for attacker: %s.',
                            attack_step_id, ag_attacker.id
=======
                            'Failed to find attacker entry point '
                            '%s for %s.',
                            full_name, attacker.name
>>>>>>> ea8c80c7
                        )
                        continue
                    attacker.compromise(ag_node)

            attacker.entry_points = attacker.reached_attack_steps

    def _generate_graph(self) -> None:
        """
        Generate the attack graph based on the original model instance and the
        MAL language specification provided at initialization.
        """

        if not self.model:
            msg = "Can not generate AttackGraph without model"
            logger.error(msg)
            raise AttackGraphException(msg)

        # First, generate all of the nodes of the attack graph.
        for asset in self.model.assets:

            logger.debug(
                'Generating attack steps for asset %s which is of class %s.',
                asset.name, asset.type
            )

            attack_step_nodes = []

            # TODO probably part of what happens here is already done in lang_graph
            attack_steps = self.lang_graph._get_attacks_for_asset_type(asset.type)

            for attack_step_name, attack_step_attribs in attack_steps.items():
                logger.debug(
                    'Generating attack step node for %s.', attack_step_name
                )

                defense_status = None
                existence_status = None
                node_id = asset.name + ':' + attack_step_name

                match (attack_step_attribs['type']):
                    case 'defense':
                        # Set the defense status for defenses
                        defense_status = getattr(asset, attack_step_name)
                        logger.debug(
                            'Setting the defense status of %s to %s.',
                            node_id, defense_status
                        )

                    case 'exist' | 'notExist':
                        # Resolve step expression associated with (non-)existence
                        # attack steps.
                        (target_assets, attack_step) = _process_step_expression(
                            self.lang_graph,
                            self.model,
                            [asset],
                            attack_step_attribs['requires']['stepExpressions'][0])
                        # If the step expression resolution yielded the target
                        # assets then the required assets exist in the model.
                        existence_status = target_assets != []

                mitre_info = attack_step_attribs['meta']['mitre'] if 'mitre' in\
                    attack_step_attribs['meta'] else None
                ag_node = AttackGraphNode(
                    type = attack_step_attribs['type'],
                    asset = asset,
                    name = attack_step_name,
                    ttc = attack_step_attribs['ttc'],
                    children = [],
                    parents = [],
                    defense_status = defense_status,
                    existence_status = existence_status,
                    is_viable = True,
                    is_necessary = True,
                    mitre_info = mitre_info,
                    tags = attack_step_attribs['tags'],
                    compromised_by = []
                )
                ag_node.attributes = attack_step_attribs
                attack_step_nodes.append(ag_node)
                self.add_node(ag_node)
            asset.attack_step_nodes = attack_step_nodes

        # Then, link all of the nodes according to their associations.
        for ag_node in self.nodes:
<<<<<<< HEAD
            logger.debug(
                'Determining children for attack step %s', ag_node.id
            )
=======
            logger.debug('Determining children for attack step '\
                f'{ag_node.full_name}.')
>>>>>>> ea8c80c7
            step_expressions = \
                ag_node.attributes['reaches']['stepExpressions'] if \
                    isinstance(ag_node.attributes, dict) and ag_node.attributes['reaches'] else []

            for step_expression in step_expressions:
                # Resolve each of the attack step expressions listed for this
                # attack step to determine children.
                (target_assets, attack_step) = _process_step_expression(
                    self.lang_graph,
                    self.model,
                    [ag_node.asset],
                    step_expression)

                for target in target_assets:
                    target_node_full_name = target.name + ':' + attack_step
                    target_node = self.get_node_by_full_name(
                        target_node_full_name
                    )
                    if not target_node:
<<<<<<< HEAD
                        msg = ('Failed to find target node '
                               '%s to link with for attack step %s!')
                        logger.error(msg, target_node_id, ag_node.id)
                        raise AttackGraphStepExpressionError(
                            msg % (target_node_id % ag_node.id)
                        )
=======
                        msg = 'Failed to find target node ' \
                        f'{target_node_id} to link with for attack step ' \
                        f'{ag_node.full_name}!'
                        logger.error(msg)
                        raise AttackGraphStepExpressionError(msg)
>>>>>>> ea8c80c7
                    ag_node.children.append(target_node)
                    target_node.parents.append(ag_node)

    def regenerate_graph(self) -> None:
        """
        Regenerate the attack graph based on the original model instance and
        the MAL language specification provided at initialization.
        """

        self.nodes = []
        self.attackers = []
        self._generate_graph()

<<<<<<< HEAD
    def add_node(self, node: AttackGraphNode) -> None:
        """Add a node to the graph and map from its ID in self.id_to_node
=======
    def add_node(
            self,
            node: AttackGraphNode,
            node_id: int = None
        ):
        """Add a node to the graph
>>>>>>> ea8c80c7
        Arguments:
        node    - the node to add
        node_id - the id to assign to this node, usually used when loading
                  an attack graph from a file
        """
        if logger.isEnabledFor(logging.DEBUG):
            # Avoid running json.dumps when not in debug
            logger.debug(f'Add node with id:{node_id}:\n' \
                + json.dumps(node.to_dict(), indent = 2))

        if node.id in self._id_to_node:
            raise ValueError(f'Node index {node_id} already in use.')

        node.id = node_id if node_id is not None else self.next_node_id
        self.next_node_id = max(node.id + 1, self.next_node_id)

        self.nodes.append(node)
        self._id_to_node[node.id] = node
        self._full_name_to_node[node.full_name] = node

<<<<<<< HEAD
    def remove_node(self, node: AttackGraphNode) -> None:
        """
=======
    def remove_node(self, node):
        """Remove node from attack graph
>>>>>>> ea8c80c7
        Arguments:
        node    - the node we wish to remove from the attack graph
        """
        for child in node.children:
            child.parents.remove(node)
        for parent in node.parents:
            parent.children.remove(node)
        self.nodes.remove(node)
        del self._id_to_node[node.id]
        del self._full_name_to_node[node.full_name]

    def add_attacker(
            self,
            attacker: Attacker,
            attacker_id: int = None,
            entry_points: list[int] = [],
            reached_attack_steps: list[int] = []
        ):
        """Add an attacker to the graph
        Arguments:
        attacker                - the attacker to add
        attacker_id             - the id to assign to this attacker, usually
                                  used when loading an attack graph from a
                                  file
        entry_points            - list of attack step ids that serve as entry
                                  points for the attacker
        reached_attack_steps    - list of ids of the attack steps that the
                                  attacker has reached
        """
        attacker.id = attacker_id or self.next_attacker_id
        if attacker.id in self._id_to_attacker:
            raise ValueError(f'Attacker index {attacker_id} already in use.')

        self.next_attacker_id = max(attacker.id + 1, self.next_attacker_id)
        for node_id in reached_attack_steps:
            node = self.get_node_by_id(int(node_id))
            attacker.compromise(node)
        for node_id in entry_points:
            node = self.get_node_by_id(int(node_id))
            attacker.entry_points.append(node)
        self.attackers.append(attacker)
        self._id_to_attacker[attacker.id] = attacker

    def remove_attacker(self, attacker: Attacker):
        """Remove attacker from attack graph
        Arguments:
        attacker    - the attacker we wish to remove from the attack graph
        """
        for node in attacker.reached_attack_steps:
            attacker.undo_compromise(node)
        self.attackers.remove(attacker)
        del self._id_to_attacker[attacker.id]<|MERGE_RESOLUTION|>--- conflicted
+++ resolved
@@ -175,17 +175,13 @@
 class AttackGraph():
     """Graph representation of attack steps"""
     def __init__(self, lang_graph = None, model: Optional[Model] = None):
-<<<<<<< HEAD
         self.nodes: list[AttackGraphNode] = []
-        self.id_to_node: dict[str, AttackGraphNode] = {}  # optimization
         self.attackers: list[Attacker] = []
-=======
-        self.nodes = []
-        self._id_to_node = {}  # to get nodes by id faster
-        self._full_name_to_node = {}  # to get nodes by full name faster
-        self.attackers = []
-        self._id_to_attacker = {}  # to get attackers by id faster
->>>>>>> ea8c80c7
+        # Dictionaries used in optimization to get nodes and attackers by id
+        # or full name faster
+        self._id_to_node: dict[int, AttackGraphNode] = {}
+        self._full_name_to_node: dict[str, AttackGraphNode] = {}
+        self._id_to_attacker: dict[int, Attacker] = {}
 
         self.model = model
         self.lang_graph = lang_graph
@@ -197,17 +193,10 @@
     def __repr__(self) -> str:
         return f'AttackGraph({len(self.nodes)} nodes)'
 
-<<<<<<< HEAD
     def _to_dict(self) -> dict:
-        """Convert AttackGraph to list"""
-        serialized_attack_steps = []
-        serialized_attackers = []
-=======
-    def _to_dict(self):
         """Convert AttackGraph to dict"""
         serialized_attack_steps = {}
         serialized_attackers = {}
->>>>>>> ea8c80c7
         for ag_node in self.nodes:
             serialized_attack_steps[ag_node.full_name] =\
                 ag_node.to_dict()
@@ -283,19 +272,10 @@
                 for parent_id in node_dict['parents']:
                     parent = attack_graph.get_node_by_id(int(parent_id))
                     if parent is None:
-<<<<<<< HEAD
                         msg = ('Failed to find parent node with id %s '
                                'when loading from attack graph from dict')
                         logger.error(msg, parent_id)
                         raise LookupError(msg % parent_id)
-=======
-                        logger.error(
-                            'Failed to find parent node with id %s'
-                            ' when loading from attack graph from dict',
-                            parent_id
-                        )
-                        return None
->>>>>>> ea8c80c7
                     _ag_node.parents.append(parent)
 
                 # Also recreate asset links if model is available.
@@ -321,34 +301,12 @@
                 entry_points = [],
                 reached_attack_steps = []
             )
-<<<<<<< HEAD
-            for node_id in attacker.reached_attack_steps:
-                node = attack_graph.get_node_by_id(node_id)
-                if node:
-                    ag_attacker.compromise(node)
-                else:
-                    msg = ("Could not find node with id %s"
-                           "in reached attack steps")
-                    logger.error(msg, node_id)
-                    raise AttackGraphException(msg % node_id)
-            for node_id in attacker.entry_points:
-                node = attack_graph.get_node_by_id(node_id)
-                if node:
-                    ag_attacker.entry_points.append(node)
-                else:
-                    msg = ("Could not find node with id %s"
-                           "in attacker entrypoints")
-                    logger.error(msg, node_id)
-                    raise AttackGraphException(msg % node_id)
-            attack_graph.attackers.append(ag_attacker)
-=======
             attack_graph.add_attacker(
                 attacker = ag_attacker,
                 attacker_id = int(attacker['id']),
                 entry_points = attacker['entry_points'].keys(),
                 reached_attack_steps = attacker['reached_attack_steps'].keys()
             )
->>>>>>> ea8c80c7
 
         return attack_graph
 
@@ -385,11 +343,7 @@
         The attack step node that matches the given id.
         """
 
-<<<<<<< HEAD
         logger.debug('Looking up node with id %s', node_id)
-        return self.id_to_node.get(node_id)
-=======
-        logger.debug(f'Looking up node with id {node_id}')
         return self._id_to_node.get(node_id)
 
     def get_node_by_full_name(self, full_name: str) -> Optional[AttackGraphNode]:
@@ -420,7 +374,6 @@
 
         logger.debug(f'Looking up attacker with id {attacker_id}')
         return self._id_to_attacker.get(attacker_id)
->>>>>>> ea8c80c7
 
     def attach_attackers(self) -> None:
         """
@@ -438,19 +391,14 @@
         )
 
         for attacker_info in self.model.attackers:
-<<<<<<< HEAD
-
-            if not attacker_info.id:
-                msg = "Can not attach attacker %s without ID"
-                logger.error(msg, attacker_info.name)
-                raise AttackGraphException(msg, attacker_info.name)
-
-            ag_attacker = Attacker(
-                id = attacker_info.id,
-=======
+
+            if not attacker_info.name:
+                msg = "Can not attach attacker without name"
+                logger.error(msg)
+                raise AttackGraphException(msg)
+
             attacker = Attacker(
                 name = attacker_info.name,
->>>>>>> ea8c80c7
                 entry_points = [],
                 reached_attack_steps = []
             )
@@ -462,14 +410,9 @@
                     ag_node = self.get_node_by_full_name(full_name)
                     if not ag_node:
                         logger.warning(
-<<<<<<< HEAD
-                            'Failed to find entry point %s for attacker: %s.',
-                            attack_step_id, ag_attacker.id
-=======
                             'Failed to find attacker entry point '
                             '%s for %s.',
                             full_name, attacker.name
->>>>>>> ea8c80c7
                         )
                         continue
                     attacker.compromise(ag_node)
@@ -507,7 +450,7 @@
 
                 defense_status = None
                 existence_status = None
-                node_id = asset.name + ':' + attack_step_name
+                node_name = asset.name + ':' + attack_step_name
 
                 match (attack_step_attribs['type']):
                     case 'defense':
@@ -515,7 +458,7 @@
                         defense_status = getattr(asset, attack_step_name)
                         logger.debug(
                             'Setting the defense status of %s to %s.',
-                            node_id, defense_status
+                            node_name, defense_status
                         )
 
                     case 'exist' | 'notExist':
@@ -554,14 +497,9 @@
 
         # Then, link all of the nodes according to their associations.
         for ag_node in self.nodes:
-<<<<<<< HEAD
             logger.debug(
-                'Determining children for attack step %s', ag_node.id
+                'Determining children for attack step %s', ag_node.full_name
             )
-=======
-            logger.debug('Determining children for attack step '\
-                f'{ag_node.full_name}.')
->>>>>>> ea8c80c7
             step_expressions = \
                 ag_node.attributes['reaches']['stepExpressions'] if \
                     isinstance(ag_node.attributes, dict) and ag_node.attributes['reaches'] else []
@@ -581,20 +519,19 @@
                         target_node_full_name
                     )
                     if not target_node:
-<<<<<<< HEAD
                         msg = ('Failed to find target node '
                                '%s to link with for attack step %s!')
-                        logger.error(msg, target_node_id, ag_node.id)
+                        logger.error(
+                            msg,
+                            target_node_full_name,
+                            ag_node.full_name
+                        )
                         raise AttackGraphStepExpressionError(
-                            msg % (target_node_id % ag_node.id)
+                            msg % (
+                                target_node_full_name,
+                                ag_node.full_name
+                            )
                         )
-=======
-                        msg = 'Failed to find target node ' \
-                        f'{target_node_id} to link with for attack step ' \
-                        f'{ag_node.full_name}!'
-                        logger.error(msg)
-                        raise AttackGraphStepExpressionError(msg)
->>>>>>> ea8c80c7
                     ag_node.children.append(target_node)
                     target_node.parents.append(ag_node)
 
@@ -608,17 +545,12 @@
         self.attackers = []
         self._generate_graph()
 
-<<<<<<< HEAD
-    def add_node(self, node: AttackGraphNode) -> None:
-        """Add a node to the graph and map from its ID in self.id_to_node
-=======
     def add_node(
             self,
             node: AttackGraphNode,
             node_id: int = None
-        ):
+        ) -> None:
         """Add a node to the graph
->>>>>>> ea8c80c7
         Arguments:
         node    - the node to add
         node_id - the id to assign to this node, usually used when loading
@@ -639,16 +571,14 @@
         self._id_to_node[node.id] = node
         self._full_name_to_node[node.full_name] = node
 
-<<<<<<< HEAD
     def remove_node(self, node: AttackGraphNode) -> None:
-        """
-=======
-    def remove_node(self, node):
         """Remove node from attack graph
->>>>>>> ea8c80c7
         Arguments:
         node    - the node we wish to remove from the attack graph
         """
+        if logger.isEnabledFor(logging.DEBUG):
+            # Avoid running json.dumps when not in debug
+            logger.debug(f'Remove node %s(%d).', node.full_name, node.id)
         for child in node.children:
             child.parents.remove(node)
         for parent in node.parents:
@@ -675,6 +605,15 @@
         reached_attack_steps    - list of ids of the attack steps that the
                                   attacker has reached
         """
+        if logger.isEnabledFor(logging.DEBUG):
+            # Avoid running json.dumps when not in debug
+            if attacker_id is not None:
+                logger.debug('Add attacker %s with id:%d.', attacker.name,
+                    attacker_id)
+            else:
+                logger.debug('Add attacker %s without id.')
+
+
         attacker.id = attacker_id or self.next_attacker_id
         if attacker.id in self._id_to_attacker:
             raise ValueError(f'Attacker index {attacker_id} already in use.')
@@ -682,10 +621,22 @@
         self.next_attacker_id = max(attacker.id + 1, self.next_attacker_id)
         for node_id in reached_attack_steps:
             node = self.get_node_by_id(int(node_id))
-            attacker.compromise(node)
+            if node:
+                attacker.compromise(node)
+            else:
+                msg = ("Could not find node with id %d"
+                       "in reached attack steps.")
+                logger.error(msg, node_id)
+                raise AttackGraphException(msg % node_id)
         for node_id in entry_points:
             node = self.get_node_by_id(int(node_id))
-            attacker.entry_points.append(node)
+            if node:
+                attacker.entry_points.append(node)
+            else:
+                msg = ("Could not find node with id %d"
+                       "in attacker entrypoints.")
+                logger.error(msg, node_id)
+                raise AttackGraphException(msg % node_id)
         self.attackers.append(attacker)
         self._id_to_attacker[attacker.id] = attacker
 
@@ -694,6 +645,10 @@
         Arguments:
         attacker    - the attacker we wish to remove from the attack graph
         """
+        if logger.isEnabledFor(logging.DEBUG):
+            # Avoid running json.dumps when not in debug
+            logger.debug('Remove attacker %s with id:%d.', attacker.name,
+                attacker.id)
         for node in attacker.reached_attack_steps:
             attacker.undo_compromise(node)
         self.attackers.remove(attacker)
