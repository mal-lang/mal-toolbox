"""
MAL-Toolbox Attack Graph Module
"""

import logging
import json

from typing import Optional

from maltoolbox.file_utils import (
    load_dict_from_json_file, load_dict_from_yaml_file,
    save_dict_to_file
)

from .node import AttackGraphNode
from .attacker import Attacker
from ..exceptions import AttackGraphStepExpressionError
from ..language import specification, LanguageGraph
from ..model import Model


logger = logging.getLogger(__name__)

# TODO see if (part of) this can be incorporated into the LanguageGraph, so that
# the LanguageGraph's _lang_spec private property does not need to be accessed
def _process_step_expression(lang_graph: LanguageGraph, model: Model,
    target_assets: list, step_expression: dict):
    """
    Recursively process an attack step expression.

    Arguments:
    lang            - a dictionary representing the MAL language specification
    model           - a maltoolbox.model.Model instance from which the attack
                      graph was generated
    target_assets   - the list of assets that this step expression should apply
                      to. Initially it will contain the asset to which the
                      attack step belongs
    step_expression - a dictionary containing the step expression

    Return:
    A tuple pair containing a list of all of the target assets and the name of
    the attack step.
    """

    if logger.isEnabledFor(logging.DEBUG):
        # Avoid running json.dumps when not in debug
        logger.debug('Processing Step Expression:\n' \
            + json.dumps(step_expression, indent = 2))

    match (step_expression['type']):
        case 'attackStep':
            # The attack step expression just adds the name of the attack
            # step. All other step expressions only modify the target assets.
            return (target_assets, step_expression['name'])

        case 'union' | 'intersection' | 'difference':
            # The set operators are used to combine the left hand and right
            # hand targets accordingly.
            lh_targets, lh_attack_steps = _process_step_expression(
                lang_graph, model, target_assets, step_expression['lhs'])
            rh_targets, rh_attack_steps = _process_step_expression(
                lang_graph, model, target_assets, step_expression['rhs'])

            new_target_assets = []
            match (step_expression['type']):
                case 'union':
                    new_target_assets = lh_targets
                    for ag_node in rh_targets:
                        if next((lnode for lnode in new_target_assets \
                            if lnode.id != ag_node.id), None):
                            new_target_assets.append(ag_node)

                case 'intersection':
                    for ag_node in rh_targets:
                        if next((lnode for lnode in lh_targets \
                            if lnode.id == ag_node.id), None):
                            new_target_assets.append(ag_node)

                case 'difference':
                    new_target_assets = lh_targets
                    for ag_node in lh_targets:
                        if next((rnode for rnode in rh_targets \
                            if rnode.id != ag_node.id), None):
                            new_target_assets.remove(ag_node)

            return (new_target_assets, None)

        case 'variable':
            # Fetch the step expression associated with the variable from
            # the language specification and resolve that.
            for target_asset in target_assets:
                if (hasattr(target_asset, 'type')):
                    # TODO how can this info be accessed in the lang_graph
                    # directly without going through the private method?
                    variable_step_expr = lang_graph._get_variable_for_asset_type_by_name(
                        target_asset.type, step_expression['name'])
                    return _process_step_expression(
                        lang_graph, model, target_assets, variable_step_expr)

                else:
                    logger.error('Requested variable from non-asset'
                        f'target node: {target_asset} which cannot be'
                        'resolved.')
            return ([], None)

        case 'field':
            # Change the target assets from the current ones to the associated
            # assets given the specified field name.
            new_target_assets = []
            for target_asset in target_assets:
                new_target_assets.extend(model.\
                    get_associated_assets_by_field_name(target_asset,
                        step_expression['name']))
            return (new_target_assets, None)

        case 'transitive':
            # The transitive expression is very similar to the field
            # expression, but it proceeds recursively until no target is
            # found and it and it sets the new targets to the entire list
            # of assets identified during the entire transitive recursion.
            new_target_assets = []
            for target_asset in target_assets:
                new_target_assets.extend(model.\
                    get_associated_assets_by_field_name(target_asset,
                        step_expression['stepExpression']['name']))
            if new_target_assets:
                (additional_assets, _) = _process_step_expression(
                    lang_graph, model, new_target_assets, step_expression)
                new_target_assets.extend(additional_assets)
                return (new_target_assets, None)
            else:
                return ([], None)

        case 'subType':
            new_target_assets = []
            for target_asset in target_assets:
                (assets, _) = _process_step_expression(
                    lang_graph, model, target_assets,
                    step_expression['stepExpression'])
                new_target_assets.extend(assets)

            selected_new_target_assets = (asset for asset in \
                new_target_assets if specification.extends_asset(
                    lang_graph,
                    asset.type,
                    step_expression['subType']))
            return (selected_new_target_assets, None)

        case 'collect':
            # Apply the right hand step expression to left hand step
            # expression target assets.
            lh_targets, _ = _process_step_expression(
                lang_graph, model, target_assets, step_expression['lhs'])
            return _process_step_expression(lang_graph, model, lh_targets,
                step_expression['rhs'])


        case _:
            logger.error('Unknown attack step type: '
                f'{step_expression["type"]}')
            return ([], None)


class AttackGraph():
    """Graph representation of attack steps"""
    def __init__(self, lang_graph = None, model: Optional[Model] = None):
        self.nodes = []
        self.id_to_node = {}  # to get nodes by id faster
        self.attackers = []

        self.model = model
        self.lang_graph = lang_graph
        if self.model is not None and self.lang_graph is not None:
            self._generate_graph()

    def __repr__(self) -> str:
        return f'AttackGraph({len(self.nodes)} nodes)'

    def _to_dict(self):
        """Convert AttackGraph to list"""
        serialized_attack_steps = []
        serialized_attackers = []
        for ag_node in self.nodes:
            serialized_attack_steps.append(ag_node.to_dict())
        for attacker in self.attackers:
            serialized_attackers.append(attacker.to_dict())
        return {
            'attack_steps': serialized_attack_steps,
            'attackers': serialized_attackers,
        }

    def save_to_file(self, filename):
        """Save to json/yml depending on extension"""
        return save_dict_to_file(filename, self._to_dict())

    @classmethod
    def _from_dict(cls, serialized_object, model=None):
        """Create AttackGraph from dict
        Args:
        serialized_object   - AttackGraph in dict format
        model               - Optional Model to add connections to
        """

        attack_graph = AttackGraph()
        serialized_attack_steps = serialized_object['attack_steps']
        serialized_attackers = serialized_object['attackers']

        # Create all of the nodes in the imported attack graph.
        for node_dict in serialized_attack_steps:
            ag_node = AttackGraphNode(
                id=node_dict['id'],
                type=node_dict['type'],
                name=node_dict['name'],
                ttc=node_dict['ttc']
            )

            ag_node.defense_status = float(node_dict['defense_status']) if \
                'defense_status' in node_dict else None
            ag_node.existence_status = node_dict['existence_status'] \
                == 'True' if 'existence_status' in node_dict else None
            ag_node.is_viable = node_dict['is_viable'] == 'True' if \
                'is_viable' in node_dict else True
            ag_node.is_necessary = node_dict['is_necessary'] == 'True' if \
                'is_necessary' in node_dict else True
            ag_node.mitre_info = str(node_dict['mitre_info']) if \
                'mitre_info' in node_dict else None
            ag_node.tags = node_dict['tags'] if \
                'tags' in node_dict else []
            ag_node.reward = float(node_dict['reward']) if \
                'reward' in node_dict else 0.0

<<<<<<< HEAD
            attack_graph.nodes.append(ag_node)
=======
            if ag_node.name == 'firstSteps':
                # This is an attacker entry point node, recreate the attacker.
                attacker_id = ag_node.id.split(':')[1]
                ag_attacker = Attacker(
                    id = str(attacker_id),
                    entry_points = [],
                    reached_attack_steps = [],
                    node = ag_node
                )
                attack_graph.attackers.append(ag_attacker)
                ag_node.attacker = ag_attacker

            attack_graph.add_node(ag_node)
>>>>>>> 6137ce49

        # Re-establish links between nodes.
        for node_dict in serialized_attack_steps:
            _ag_node = attack_graph.get_node_by_id(node_dict['id'])
            if not isinstance(_ag_node, AttackGraphNode):
                logger.error(
                    f'Failed to find node with id {node_dict["id"]}'
                    f' when loading from attack graph from dict'
                )
            else:
                for child_id in node_dict['children']:
                    child = attack_graph.get_node_by_id(child_id)
                    if child is None:
                        logger.error(
                            f'Failed to find child node with id {child_id}'
                            f' when loading from attack graph from dict'
                        )
                        return None
                    _ag_node.children.append(child)

                for parent_id in node_dict['parents']:
                    parent = attack_graph.get_node_by_id(parent_id)
                    if parent is None:
                        logger.error(
                            f'Failed to find parent node with id {parent_id} '
                            'when loading from attack graph from dict'
                        )
                        return None
                    _ag_node.parents.append(parent)

                # Also recreate asset links if model is available.
                if model and 'asset' in node_dict:
                    asset = model.get_asset_by_name(
                        node_dict['asset'])
                    if asset is None:
                        logger.error(
                            f'Failed to find asset with id {node_dict["asset"]}'
                            'when loading from attack graph dict'
                        )
                        return None
                    _ag_node.asset = asset
                    if hasattr(asset, 'attack_step_nodes'):
                        attack_step_nodes = list(asset.attack_step_nodes)
                        attack_step_nodes.append(_ag_node)
                        asset.attack_step_nodes = attack_step_nodes
                    else:
                        asset.attack_step_nodes = [_ag_node]

        for attacker in serialized_attackers:
            ag_attacker = Attacker(
                id = int(attacker.id.split(':')[1]),
                entry_points = [],
                reached_attack_steps = []
            )
            for node_id in attacker.reached_attack_steps:
                node = attack_graph.get_node_by_id(node_id)
                ag_attacker.compromise(node)
            for node_id in attacker.entry_points:
                node = attack_graph.get_node_by_id(node_id)
                ag_attacker.entry_points.append(node)
            attack_graph.attackers.append(ag_attacker)

        return attack_graph

    @classmethod
    def load_from_file(cls, filename, model=None):
        """Create from json or yaml file depending on file extension"""
        serialized_model = None
        if filename.endswith(('.yml', '.yaml')):
            serialized_model = load_dict_from_yaml_file(filename)
        elif filename.endswith('.json'):
            serialized_model = load_dict_from_json_file(filename)
        else:
            raise ValueError('Unknown file extension, expected json/yml/yaml')
        return cls._from_dict(serialized_model, model=model)

    def get_node_by_id(self, node_id: str) -> Optional[AttackGraphNode]:
        """
        Return the attack node that matches the id provided.

        Arguments:
        node_id     - the id of the attack graph none we are looking for

        Return:
        The attack step node that matches the given id.
        """

        logger.debug(f'Looking up node with id {node_id}')
        return self.id_to_node.get(node_id)

    def attach_attackers(self):
        """
        Create attackers and their entry point nodes and attach them to the
        relevant attack step nodes and to the attackers.
        """

        logger.info(
            f'Attach attackers from "{self.model.name}" model to the graph.'
        )
        for attacker_info in self.model.attackers:
            ag_attacker = Attacker(
                id = int(attacker_info.id),
                entry_points = [],
                reached_attack_steps = []
            )
            self.attackers.append(ag_attacker)

            for (asset, attack_steps) in attacker_info.entry_points:
                for attack_step in attack_steps:
                    attack_step_id = asset.name + ':' + attack_step
                    ag_node = self.get_node_by_id(attack_step_id)
                    if not ag_node:
                        logger.warning(
                            'Failed to find attacker entry point '
                            f'{attack_step_id} for Attacker:'
                            f'{ag_attacker.id}.'
                        )
                        continue
                    ag_attacker.compromise(ag_node)

            ag_attacker.entry_points = ag_attacker.reached_attack_steps
<<<<<<< HEAD
=======
            attacker_node.children = ag_attacker.entry_points
            self.add_node(attacker_node)
>>>>>>> 6137ce49

    def _generate_graph(self):
        """
        Generate the attack graph based on the original model instance and the
        MAL language specification provided at initialization.
        """

        # First, generate all of the nodes of the attack graph.
        for asset in self.model.assets:

            logger.debug(
                f'Generating attack steps for asset {asset.name} '
<<<<<<< HEAD
                f'which is of class {asset.type}.')
=======
                f'which is of class {asset.metaconcept}.'
            )

>>>>>>> 6137ce49
            attack_step_nodes = []

            # TODO probably part of what happens here is already done in lang_graph
            attack_steps = self.lang_graph._get_attacks_for_asset_type(asset.type)

            for attack_step_name, attack_step_attribs in attack_steps.items():
                logger.debug(
                    f'Generating attack step node for {attack_step_name}.'
                )

                defense_status = None
                existence_status: Optional[bool] = None
                node_id = asset.name + ':' + attack_step_name

                match (attack_step_attribs['type']):
                    case 'defense':
                        # Set the defense status for defenses
                        defense_status = getattr(asset, attack_step_name)
                        logger.debug('Setting the defense status of '\
                            f'{node_id} to {defense_status}.')

                    case 'exist' | 'notExist':
                        # Resolve step expression associated with (non-)existence
                        # attack steps.
                        (target_assets, attack_step) = _process_step_expression(
                            self.lang_graph,
                            self.model,
                            [asset],
                            attack_step_attribs['requires']['stepExpressions'][0])
                        # If the step expression resolution yielded the target
                        # assets then the required assets exist in the model.
                        existence_status = target_assets != []

                mitre_info = attack_step_attribs['meta']['mitre'] if 'mitre' in\
                    attack_step_attribs['meta'] else None
                ag_node = AttackGraphNode(
                    id = node_id,
                    type = attack_step_attribs['type'],
                    asset = asset,
                    name = attack_step_name,
                    ttc = attack_step_attribs['ttc'],
                    children = [],
                    parents = [],
                    defense_status = defense_status,
                    existence_status = existence_status,
                    is_viable = True,
                    is_necessary = True,
                    mitre_info = mitre_info,
                    tags = attack_step_attribs['tags'],
                    compromised_by = []
                )
                ag_node.attributes = attack_step_attribs
                attack_step_nodes.append(ag_node)
                self.add_node(ag_node)
            asset.attack_step_nodes = attack_step_nodes

        # Then, link all of the nodes according to their associations.
        for ag_node in self.nodes:
            logger.debug('Determining children for attack step '\
                f'{ag_node.id}.')
            step_expressions = \
                ag_node.attributes['reaches']['stepExpressions'] if \
                    isinstance(ag_node.attributes, dict) and ag_node.attributes['reaches'] else []

            for step_expression in step_expressions:
                # Resolve each of the attack step expressions listed for this
                # attack step to determine children.
                (target_assets, attack_step) = _process_step_expression(
                    self.lang_graph,
                    self.model,
                    [ag_node.asset],
                    step_expression)

                for target in target_assets:
                    target_node_id = target.name + ':' + attack_step
                    target_node = self.get_node_by_id(target_node_id)
                    if not target_node:
                        msg = 'Failed to find target node ' \
                        f'{target_node_id} to link with for attack step ' \
                        f'{ag_node.id}!'
                        logger.error(msg)
                        raise AttackGraphStepExpressionError(msg)
                    ag_node.children.append(target_node)
                    target_node.parents.append(ag_node)

    def regenerate_graph(self):
        """
        Regenerate the attack graph based on the original model instance and
        the MAL language specification provided at initialization.
        """

        self.nodes = []
        self.attackers = []
        self._generate_graph()

    def add_node(self, node: AttackGraphNode):
        """Add a node to the graph and map from its ID in self.id_to_node
        Arguments:
        node    - the node to add"""
        self.nodes.append(node)
        self.id_to_node[node.id] = node

    def remove_node(self, node):
        """
        Arguments:
        node    - the node we wish to remove from the attack graph
        """
        for child in node.children:
            child.parents.remove(node)
        for parent in node.parents:
            parent.children.remove(node)
        self.nodes.remove(node)<|MERGE_RESOLUTION|>--- conflicted
+++ resolved
@@ -229,23 +229,7 @@
             ag_node.reward = float(node_dict['reward']) if \
                 'reward' in node_dict else 0.0
 
-<<<<<<< HEAD
-            attack_graph.nodes.append(ag_node)
-=======
-            if ag_node.name == 'firstSteps':
-                # This is an attacker entry point node, recreate the attacker.
-                attacker_id = ag_node.id.split(':')[1]
-                ag_attacker = Attacker(
-                    id = str(attacker_id),
-                    entry_points = [],
-                    reached_attack_steps = [],
-                    node = ag_node
-                )
-                attack_graph.attackers.append(ag_attacker)
-                ag_node.attacker = ag_attacker
-
             attack_graph.add_node(ag_node)
->>>>>>> 6137ce49
 
         # Re-establish links between nodes.
         for node_dict in serialized_attack_steps:
@@ -367,11 +351,6 @@
                     ag_attacker.compromise(ag_node)
 
             ag_attacker.entry_points = ag_attacker.reached_attack_steps
-<<<<<<< HEAD
-=======
-            attacker_node.children = ag_attacker.entry_points
-            self.add_node(attacker_node)
->>>>>>> 6137ce49
 
     def _generate_graph(self):
         """
@@ -384,13 +363,9 @@
 
             logger.debug(
                 f'Generating attack steps for asset {asset.name} '
-<<<<<<< HEAD
-                f'which is of class {asset.type}.')
-=======
-                f'which is of class {asset.metaconcept}.'
+                f'which is of class {asset.type}.'
             )
 
->>>>>>> 6137ce49
             attack_step_nodes = []
 
             # TODO probably part of what happens here is already done in lang_graph
