--- conflicted
+++ resolved
@@ -10,54 +10,7 @@
 
 # TODO move these functions to their relevant module/class
 
-<<<<<<< HEAD
 def extends_asset(lang_spec: dict, asset, target_asset):
-=======
-def get_association_by_fields_and_assets(
-        lang_spec: dict,
-        first_field: str,
-        second_field: str,
-        first_asset: str,
-        second_asset: str
-    ) -> Optional[str]:
-    """
-    Get an association based on its field names and asset types
-
-    Arguments:
-    lang_spec       - a dictionary containing the MAL language specification
-    first_field     - a string containing the first field
-    second_field    - a string containing the second field
-    first_asset     - a string representing the first asset type
-    second_asset    - a string representing the second asset type
-
-    Return:
-    The name of the association matching the fieldnames and asset types.
-    None if there is no match.
-    """
-    for assoc in lang_spec['associations']:
-        logger.debug(
-            'Compare ("%s", "%s". "%s". "%s") to ("%s", "%s", "%s", "%s").',
-            first_asset, first_field, second_asset, second_field,
-            assoc["leftAsset"], assoc["leftField"],
-            assoc["rightAsset"], assoc["rightField"]
-        )
-
-        # If the asset and fields match either way we accept it as a match.
-        if assoc['leftField'] == first_field and \
-            assoc['rightField'] == second_field and \
-            extends_asset(lang_spec, first_asset, assoc['leftAsset']) and \
-            extends_asset(lang_spec, second_asset, assoc['rightAsset']):
-            return assoc['name']
-        if assoc['leftField'] == second_field and \
-            assoc['rightField'] == first_field and \
-            extends_asset(lang_spec, second_asset, assoc['leftAsset']) and \
-            extends_asset(lang_spec, first_asset, assoc['rightAsset']):
-            return assoc['name']
-
-    return None
-
-def extends_asset(lang_spec: dict, asset: str, target_asset: str) -> bool:
->>>>>>> 86c372e3
     """
     Check if an asset extends the target asset through inheritance.
 
