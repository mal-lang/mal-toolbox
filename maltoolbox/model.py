--- conflicted
+++ resolved
@@ -350,19 +350,11 @@
 
             defenses[key] = float(value)
 
-<<<<<<< HEAD
-        ret = (asset.id, {
-                'name': str(asset.name),
-                'type': str(asset.type),
-                }
-            )
-=======
         asset_dict = {
             'name': str(asset.name),
-            'metaconcept': str(asset.metaconcept)
+            'type': str(asset.type)
         }
 
->>>>>>> c5a04bdc
         if defenses:
             asset_dict['defenses'] = defenses
 
@@ -392,16 +384,12 @@
                     [int(asset.id) for asset in second_field]
             }
         }
-<<<<<<< HEAD
-        return association_dict
-=======
 
         if association.extras:
             # Add optional metadata to dict
-            json_association['extra'] = association.extras
-
-        return json_association
->>>>>>> c5a04bdc
+            association_dict['extra'] = association.extras
+
+        return association_dict
 
     def attacker_to_dict(self, attacker):
         """Get dictionary representation of the attacker.
