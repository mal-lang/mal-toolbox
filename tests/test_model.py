--- conflicted
+++ resolved
@@ -1,13 +1,9 @@
 """Unit tests for maltoolbox.model"""
 
 import pytest
-
-<<<<<<< HEAD
-from conftest import path_testdata
-=======
 from python_jsonschema_objects.validators import ValidationError
 from conftest import empty_model, path_testdata
->>>>>>> f1d585f6
+
 from maltoolbox.model import Model, AttackerAttachment
 from maltoolbox.exceptions import ModelAssociationException, DuplicateModelAssociationError
 
@@ -285,13 +281,14 @@
     assert association in model.associations
     assert association in p1.associations
     assert association in p2.associations
-    assert "AppExecution" in model.type_to_associations
-    assert association in model.type_to_associations.get("AppExecution")
+    assert "AppExecution" in model._type_to_association
+    assert model._type_to_association["AppExecution"]
+    assert association in model._type_to_association["AppExecution"]
 
     # Remove the association and make sure it was
     # removed from assets and model
     model.remove_association(association)
-    assert "AppExecution" not in model.type_to_associations
+    assert "AppExecution" not in model._type_to_association
     assert association not in model.associations
     assert association not in p1.associations
     assert association not in p2.associations
